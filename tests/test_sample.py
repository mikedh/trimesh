--- conflicted
+++ resolved
@@ -75,24 +75,12 @@
     def test_deterministic_sample(self):
         m = g.get_mesh('featuretype.STL')
 
-<<<<<<< HEAD
         # Deterministic execution
         even_first, index_first = g.trimesh.sample.sample_surface_even(
             mesh=m, count=1000, seed=42)
         even_last, index_last = g.trimesh.sample.sample_surface_even(
             mesh=m, count=1000, seed=42)
         
-=======
-        # Without seed passed should return non-deterministic results
-        even_first, index_first = g.trimesh.sample.sample_surface(m, 10000)
-        even_last, index_last = g.trimesh.sample.sample_surface(m, 10000)
-        assert not (even_first == even_last).all()
-        assert not (index_first == index_last).all()
-
-        # With seed passed should return identical results
-        even_first, index_first = g.trimesh.sample.sample_surface(m, 10000, seed=10)
-        even_last, index_last = g.trimesh.sample.sample_surface(m, 10000, seed=10)
->>>>>>> 2ca29276
         assert (even_first == even_last).all()
         assert (index_first == index_last).all()
 
