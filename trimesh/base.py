--- conflicted
+++ resolved
@@ -37,12 +37,8 @@
 from . import intersections
 from . import transformations
 
-<<<<<<< HEAD
+from .visual import create_visual
 from .exchange.export import export_mesh
-=======
-from .visual import create_visual
-from .io.export import export_mesh
->>>>>>> a3411b5c
 from .constants import log, log_time, tol
 
 from .scene import Scene
