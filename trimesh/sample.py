"""
sample.py
------------

Randomly sample surface and volume of meshes.
"""

import numpy as np

from . import util
from . import transformations
from .visual import uv_to_interpolated_color

if hasattr(np.random, 'default_rng'):
    # newer versions of Numpy
    default_rng = np.random.default_rng
else:
    # Python 2 Numpy
    class default_rng(np.random.RandomState):
        def random(self, *args, **kwargs):
            return self.random_sample(*args, **kwargs)


def sample_surface(mesh, count, face_weight=None, sample_color=False, seed=None):
    """
    Sample the surface of a mesh, returning the specified
    number of points

    For individual triangle sampling uses this method:
    http://mathworld.wolfram.com/TrianglePointPicking.html

    Parameters
    -----------
    mesh : trimesh.Trimesh
      Geometry to sample the surface of
    count : int
      Number of points to return
    face_weight : None or len(mesh.faces) float
      Weight faces by a factor other than face area.
      If None will be the same as face_weight=mesh.area
    sample_color : bool
      Option to calculate the color of the sampled points.
      Default is False.
    seed : None or int
      If passed as an integer will provide deterministic results
      otherwise pulls the seed from operating system entropy.

    Returns
    ---------
    samples : (count, 3) float
      Points in space on the surface of mesh
    face_index : (count,) int
      Indices of faces for each sampled point
    colors : (count, 4) float
      Colors of each sampled point
      Returns only when the sample_color is True
    """

    if face_weight is None:
        # len(mesh.faces) float, array of the areas
        # of each face of the mesh
        face_weight = mesh.area_faces

<<<<<<< HEAD
    # seed used to provide deterministic values
    if seed is None :
        seed = np.random.randint(100)
=======
>>>>>>> 2ca29276
    # cumulative sum of weights (len(mesh.faces))
    weight_cum = np.cumsum(face_weight)

    # seed the random number generator as requested
    random = default_rng(seed).random

    # last value of cumulative sum is total summed weight/area
    face_pick = random(count) * weight_cum[-1]
    # get the index of the selected faces
    face_index = np.searchsorted(weight_cum, face_pick)

    # pull triangles into the form of an origin + 2 vectors
    tri_origins = mesh.vertices[mesh.faces[:, 0]]
    tri_vectors = mesh.vertices[mesh.faces[:, 1:]].copy()
    tri_vectors -= np.tile(tri_origins, (1, 2)).reshape((-1, 2, 3))

    # pull the vectors for the faces we are going to sample from
    tri_origins = tri_origins[face_index]
    tri_vectors = tri_vectors[face_index]

    if sample_color and hasattr(mesh.visual, 'uv'):
        uv_origins = mesh.visual.uv[mesh.faces[:, 0]]
        uv_vectors = mesh.visual.uv[mesh.faces[:, 1:]].copy()
        uv_origins_tile = np.tile(uv_origins, (1, 2)).reshape((-1, 2, 2))
        uv_vectors -= uv_origins_tile
        uv_origins = uv_origins[face_index]
        uv_vectors = uv_vectors[face_index]

    # randomly generate two 0-1 scalar components to multiply edge vectors b
    random_lengths = random((len(tri_vectors), 2, 1))

    # points will be distributed on a quadrilateral if we use 2 0-1 samples
    # if the two scalar components sum less than 1.0 the point will be
    # inside the triangle, so we find vectors longer than 1.0 and
    # transform them to be inside the triangle
    random_test = random_lengths.sum(axis=1).reshape(-1) > 1.0
    random_lengths[random_test] -= 1.0
    random_lengths = np.abs(random_lengths)

    # multiply triangle edge vectors by the random lengths and sum
    sample_vector = (tri_vectors * random_lengths).sum(axis=1)

    # finally, offset by the origin to generate
    # (n,3) points in space on the triangle
    samples = sample_vector + tri_origins

    if sample_color:
        if hasattr(mesh.visual, 'uv'):
            sample_uv_vector = (uv_vectors * random_lengths).sum(axis=1)
            uv_samples = sample_uv_vector + uv_origins
            texture = mesh.visual.material.image
            colors = uv_to_interpolated_color(uv_samples, texture)
        else:
            colors = mesh.visual.face_colors[face_index]

        return samples, face_index, colors

    return samples, face_index


def volume_mesh(mesh, count):
    """
    Use rejection sampling to produce points randomly
    distributed in the volume of a mesh.


    Parameters
    -----------
    mesh : trimesh.Trimesh
      Geometry to sample
    count : int
      Number of points to return

    Returns
    ---------
    samples : (n, 3) float
      Points in the volume of the mesh where n <= count
    """
    points = (np.random.random((count, 3)) * mesh.extents) + mesh.bounds[0]
    contained = mesh.contains(points)
    samples = points[contained][:count]
    return samples


def volume_rectangular(extents,
                       count,
                       transform=None):
    """
    Return random samples inside a rectangular volume,
    useful for sampling inside oriented bounding boxes.

    Parameters
    -----------
    extents :   (3,) float
      Side lengths of rectangular solid
    count : int
      Number of points to return
    transform : (4, 4) float
      Homogeneous transformation matrix

    Returns
    ---------
    samples : (count, 3) float
      Points in requested volume
    """
    samples = np.random.random((count, 3)) - .5
    samples *= extents
    if transform is not None:
        samples = transformations.transform_points(samples,
                                                   transform)
    return samples


def sample_surface_even(mesh, count, radius=None, seed=None):
    """
    Sample the surface of a mesh, returning samples which are
    VERY approximately evenly spaced. This is accomplished by
    sampling and then rejecting pairs that are too close together.

    Note that since it is using rejection sampling it may return
    fewer points than requested (i.e. n < count). If this is the
    case a log.warning will be emitted.

    Parameters
    -----------
    mesh : trimesh.Trimesh
      Geometry to sample the surface of
    count : int
      Number of points to return
    radius : None or float
      Removes samples below this radius
    seed : None or int
      Provides deterministic values

    Returns
    ---------
    samples : (n, 3) float
      Points in space on the surface of mesh
    face_index : (n,) int
      Indices of faces for each sampled point
    """
    from .points import remove_close

    # guess radius from area
    if radius is None:
        radius = np.sqrt(mesh.area / (3 * count))

    # get points on the surface
<<<<<<< HEAD
    points, index = sample_surface(
        mesh=mesh, count=count * 3, seed=seed)
=======
    points, index = sample_surface(mesh, count * 3, seed=seed)
>>>>>>> 2ca29276

    # remove the points closer than radius
    points, mask = remove_close(points, radius)

    # we got all the samples we expect
    if len(points) >= count:
        return points[:count], index[mask][:count]

    # warn if we didn't get all the samples we expect
    util.log.warning('only got {}/{} samples!'.format(
        len(points), count))

    return points, index[mask]


def sample_surface_sphere(count):
    """
    Correctly pick random points on the surface of a unit sphere

    Uses this method:
    http://mathworld.wolfram.com/SpherePointPicking.html

    Parameters
    -----------
    count : int
      Number of points to return

    Returns
    ----------
    points : (count, 3) float
      Random points on the surface of a unit sphere
    """
    # get random values 0.0-1.0
    u, v = np.random.random((2, count))
    # convert to two angles
    theta = np.pi * 2 * u
    phi = np.arccos((2 * v) - 1)
    # convert spherical coordinates to cartesian
    points = util.spherical_to_vector(
        np.column_stack((theta, phi)))
    return points<|MERGE_RESOLUTION|>--- conflicted
+++ resolved
@@ -61,12 +61,9 @@
         # of each face of the mesh
         face_weight = mesh.area_faces
 
-<<<<<<< HEAD
     # seed used to provide deterministic values
     if seed is None :
         seed = np.random.randint(100)
-=======
->>>>>>> 2ca29276
     # cumulative sum of weights (len(mesh.faces))
     weight_cum = np.cumsum(face_weight)
 
@@ -215,12 +212,8 @@
         radius = np.sqrt(mesh.area / (3 * count))
 
     # get points on the surface
-<<<<<<< HEAD
     points, index = sample_surface(
         mesh=mesh, count=count * 3, seed=seed)
-=======
-    points, index = sample_surface(mesh, count * 3, seed=seed)
->>>>>>> 2ca29276
 
     # remove the points closer than radius
     points, mask = remove_close(points, radius)
