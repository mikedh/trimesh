import numpy as np
import collections

from copy import deepcopy

from .. import util
from .. import caching
from .. import transformations

from ..caching import hash_fast

# we compare to identity a lot
_identity = np.eye(4)
_identity.flags['WRITEABLE'] = False


class SceneGraph(object):
    """
    Hold data about positions and instances of geometry
    in a scene. This includes a forest (i.e. multi-root tree)
    of transforms and information on which node is the base
    frame, and which geometries are affiliated with which
    nodes.
    """

    def __init__(self, base_frame='world'):
        """
        Create a scene graph, holding homogeneous transformation
        matrices and instance information about geometry.

        Parameters
        -----------
        base_frame : any
          The root node transforms will be positioned from.
        """
        # a graph structure, subclass of networkx DiGraph
        self.transforms = EnforcedForest()
        # hashable, the base or root frame
        self.base_frame = base_frame
        # cache transformation matrices keyed with tuples
        self._cache = caching.Cache(self.__hash__)

    def update(self, frame_to, frame_from=None, **kwargs):
        """
        Update a transform in the tree.

        Parameters
        ------------
        frame_from : hashable object
          Usually a string (eg 'world').
          If left as None it will be set to self.base_frame
        frame_to :  hashable object
          Usually a string (eg 'mesh_0')
        matrix : (4,4) float
          Homogeneous transformation matrix
        quaternion :  (4,) float
          Quaternion ordered [w, x, y, z]
        axis : (3,) float
          Axis of rotation
        angle :  float
          Angle of rotation, in radians
        translation : (3,) float
          Distance to translate
        geometry : hashable
          Geometry object name, e.g. 'mesh_0'
        extras: dictionary
          Optional metadata attached to the new frame
          (exports to glTF node 'extras').
        """
        # if no frame specified, use base frame
        if frame_from is None:
            frame_from = self.base_frame

        # pass through
        attr = {k: v for k, v in kwargs.items()
                if k in {'geometry', 'extras'}}
        # convert various kwargs to a single matrix
        attr['matrix'] = kwargs_to_matrix(**kwargs)

        # add the edges for the transforms
        # wi ll return if it changed anything
        self.transforms.add_edge(frame_from, frame_to, **attr)

        # set the node attribute with the geometry information
        if 'geometry' in kwargs:
            self.transforms.node_data[
                frame_to]['geometry'] = kwargs['geometry']

    def get(self, frame_to, frame_from=None):
        """
        Get the transform from one frame to another.

        Parameters
        ------------
        frame_to : hashable
          Node name, usually a string (eg 'mesh_0')
        frame_from : hashable
          Node name, usually a string (eg 'world').
          If None it will be set to self.base_frame

        Returns
        ----------
        transform : (4, 4) float
          Homogeneous transformation matrix

        Raises
        -----------
        ValueError
          If the frames aren't connected.
        """

        # use base frame if not specified
        if frame_from is None:
            frame_from = self.base_frame

        # look up transform to see if we have it already
        key = (frame_from, frame_to)
        if key in self._cache:
            return self._cache[key]

        # get the geometry at the final node if any
        geometry = self.transforms.node_data[
            frame_to].get('geometry')

        # get a local reference to edge data
        data = self.transforms.edge_data

        if frame_from == frame_to:
            # if we're going from ourself return identity
            matrix = _identity
        elif key in data:
            # if the path is just an edge return early
            matrix = data[key]['matrix']
        else:
            # we have a 3+ node path
            # get the path from the forest always going from
            # parent -> child -> child
<<<<<<< HEAD
            path = self.transforms.shortest_path(
                frame_from, frame_to)

=======
            path = self.transforms.shortest_path(frame_from, frame_to)
>>>>>>> 314be0a3
            # the path should always start with `frame_from`
            assert path[0] == frame_from
            # and end with the `frame_to` node
            assert path[-1] == frame_to

            # loop through pairs of the path
            matrices = []
            for u, v in zip(path[:-1], path[1:]):
                forward = data.get((u, v))
                if forward is not None:
                    if 'matrix' in forward:
                        # append the matrix from u to v
                        matrices.append(forward['matrix'])
                    continue
                # since forwards didn't exist backward must
                # exist otherwise this is a disconnected path
                # and we should raise an error anyway
                backward = data[(v, u)]
                if 'matrix' in backward:
                    # append the inverted backwards matrix
                    matrices.append(
                        np.linalg.inv(backward['matrix']))
            # filter out any identity matrices
            matrices = [m for m in matrices if
                        np.abs((m - _identity)).max() > 1e-8]
            if len(matrices) == 0:
                matrix = _identity
            elif len(matrices) == 1:
                matrix = matrices[0]
            else:
                # multiply matrices into single transform
                matrix = util.multi_dot(matrices)
        # store the result
        self._cache[key] = (matrix, geometry)

        return matrix, geometry

    def __hash__(self):
        return self.transforms.__hash__()

    def copy(self):
        """
        Return a copy of the current TransformForest.

        Returns
        ------------
        copied : TransformForest
          Copy of current object.
        """
        # create a copy without transferring cache
        copied = SceneGraph()
        copied.base_frame = deepcopy(self.base_frame)
        copied.transforms = deepcopy(self.transforms)
        return copied

    def to_flattened(self):
        """
        Export the current transform graph with all
        transforms baked into world->instance.

        Returns
        ---------
        flat : dict
          Keyed {node : {transform, geometry}
        """
        flat = {}
        base_frame = self.base_frame
        for node in self.nodes:
            if node == base_frame:
                continue
            # get the matrix and geometry name
            matrix, geometry = self.get(
                frame_to=node, frame_from=base_frame)
            # store matrix as list rather than numpy array
            flat[node] = {'transform': matrix.tolist(),
                          'geometry': geometry}

        return flat

    def to_gltf(self, scene, mesh_index=None):
        """
        Export a transforms as the 'nodes' section of the
        GLTF header dict.

        Parameters
        ------------
        scene : trimesh.Scene
          Scene with geometry.
        mesh_index : dict or None
          Mapping { key in scene.geometry : int }

        Returns
        --------
        gltf : dict
          With 'nodes' referencing a list of dicts
        """

        if mesh_index is None:
            # geometry is an OrderedDict
            # map mesh name to index: {geometry key : index}
            mesh_index = {name: i for i, name
                          in enumerate(scene.geometry.keys())}

        # get graph information into local scope before loop
        graph = self.transforms
        # get the stored node data
        node_data = graph.node_data
        edge_data = graph.edge_data
        base_frame = self.base_frame

        # list of dict, in gltf format
        # start with base frame as first node index
        result = [{'name': base_frame}]
        # {node name : node index in gltf}
        lookup = {base_frame: 0}

        # collect the nodes in order
        for node in node_data.keys():
            if node == base_frame:
                continue
            # assign the index to the node-name lookup
            lookup[node] = len(result)
            # populate a result at the correct index
            result.append({'name': node})

        # get generated properties outside of loop
        # does the scene have a defined camera to export
        has_camera = scene.has_camera
        children = graph.children

        # then iterate through to collect data
        for info in result:
            # name of the scene node
            node = info['name']

            # get the original node names for children
            childs = children.get(node, [])
            if len(childs) > 0:
                info['children'] = [lookup[k] for k in childs]

            # if we have a mesh store by index
            if 'geometry' in node_data[node]:
                mesh_key = node_data[node]['geometry']
                if mesh_key in mesh_index:
                    info['mesh'] = mesh_index[mesh_key]
            # check to see if we have camera node
            if has_camera and node == scene.camera.name:
                info['camera'] = 0

            if node != base_frame:
                parent = graph.parents[node]

                # get the matrix from this edge
                matrix = edge_data[(parent, node)]['matrix']
                # only include if it's not an identify matrix
                if not util.allclose(matrix, _identity):
                    info['matrix'] = matrix.T.reshape(-1).tolist()

                # if an extra was stored on this edge
                extras = edge_data[(parent, node)].get('extras')
                if extras:
                    # convert any numpy arrays to lists
                    extras.update(
                        {k: v.tolist() for k, v in extras.items()
                         if hasattr(v, 'tolist')})
                    info['extras'] = extras

        return {'nodes': result}

    def to_edgelist(self):
        """
        Export the current transforms as a list of
        edge tuples, with each tuple having the format:
        (node_a, node_b, {metadata})

        Returns
        ---------
        edgelist : (n,) list
          Of edge tuples
        """
        # save local reference to node_data
        nodes = self.transforms.node_data
        # save cleaned edges
        export = []
        # loop through (node, node, edge attributes)
        for edge, attr in self.transforms.edge_data.items():
            # node indexes from edge
            a, b = edge
            # geometry is a node property but save it to the
            # edge so we don't need two dictionaries
            b_attr = nodes[b]
            # make sure we're not stomping on original
            attr_new = attr.copy()
            # apply node geometry to edge attributes
            if 'geometry' in b_attr:
                attr_new['geometry'] = b_attr['geometry']
            # convert any numpy arrays to regular lists
            attr_new.update(
                {k: v.tolist() for k, v in attr_new.items()
                 if hasattr(v, 'tolist')})
            export.append([a, b, attr_new])
        return export

    def from_edgelist(self, edges, strict=True):
        """
        Load transform data from an edge list into the current
        scene graph.

        Parameters
        -------------
        edgelist : (n,) tuples
          Keyed (node_a, node_b, {key: value})
        strict : bool
          If True raise a ValueError when a
          malformed edge is passed in a tuple.
        """

        # loop through each edge
        for edge in edges:
            # edge contains attributes
            if len(edge) == 3:
                self.update(edge[1], edge[0], **edge[2])
            # edge just contains nodes
            elif len(edge) == 2:
                self.update(edge[1], edge[0])
            # edge is broken
            elif strict:
                raise ValueError(
                    'edge incorrect shape: %s', str(edge))

    def to_networkx(self):
        """
        Return a `networkx` copy of this graph.

        Returns
        ----------
        graph : networkx.DiGraph
          Directed graph.
        """
        import networkx
        return networkx.from_edgelist(
            self.to_edgelist(),
            create_using=networkx.DiGraph)

    def show(self, **kwargs):
        """
        Plot the scene graph using `networkx.draw_networkx`
        which uses matplotlib to display the graph.

        Parameters
        -----------
        kwargs : dict
          Passed to `networkx.draw_networkx`
        """
        import networkx
        import matplotlib.pyplot as plt
        # default kwargs will only be set if not
        # passed explicitly to the show command
        defaults = {'with_labels': True}
        kwargs.update(**{k: v for k, v in defaults.items()
                         if k not in kwargs})
        networkx.draw_networkx(
            G=self.to_networkx(),
            **kwargs)

        plt.show()

    def load(self, edgelist):
        """
        Load transform data from an edge list into the current
        scene graph.

        Parameters
        -------------
        edgelist : (n,) tuples
          Structured (node_a, node_b, {key: value})
        """
        self.from_edgelist(edgelist, strict=True)

    @caching.cache_decorator
    def nodes(self):
        """
        A list of every node in the graph.

        Returns
        -------------
        nodes : (n,) array
          All node names.
        """
        return self.transforms.nodes

    @caching.cache_decorator
    def nodes_geometry(self):
        """
        The nodes in the scene graph with geometry attached.

        Returns
        ------------
        nodes_geometry : (m,) array
          Node names which have geometry associated
        """
        return [n for n, attr in
                self.transforms.node_data.items()
                if 'geometry' in attr]

    @caching.cache_decorator
    def geometry_nodes(self):
        """
        Which nodes have this geometry? Inverse
        of `nodes_geometry`.

        Returns
        ------------
        geometry_nodes : dict
          Keyed {geometry_name : node name}
        """
        res = collections.defaultdict(list)
        for node, attr in self.transforms.node_data.items():
            if 'geometry' in attr:
                res[attr['geometry']].append(node)
        return res

    def remove_geometries(self, geometries):
        """
        Remove the reference for specified geometries
        from nodes without deleting the node.

        Parameters
        ------------
        geometries : list or str
          Name of scene.geometry to dereference.
        """
        # make sure we have a set of geometries to remove
        if util.is_string(geometries):
            geometries = [geometries]
        geometries = set(geometries)

        # remove the geometry reference from the node without deleting nodes
        # this lets us keep our cached paths, and will not screw up children
        for node, attrib in self.transforms.node_data.items():
            if 'geometry' in attrib and attrib['geometry'] in geometries:
                attrib.pop('geometry')

        # it would be safer to just run _cache.clear
        # but the only property using the geometry should be
        # nodes_geometry: if this becomes not true change this to clear!
        self._cache.cache.pop('nodes_geometry', None)

    def __contains__(self, key):
        return key in self.transforms.node_data

    def __getitem__(self, key):
        return self.get(key)

    def __setitem__(self, key, value):
        value = np.asanyarray(value)
        if value.shape != (4, 4):
            raise ValueError('Matrix must be specified!')
        return self.update(key, matrix=value)

    def clear(self):
        self.transforms = EnforcedForest()
        self._cache.clear()


class EnforcedForest(object):
    """
    A simple forest graph data structure: every node
    is allowed to have exactly one parent. This makes
    traversal and implementation much simpler than a
    full graph data type; by storing only one parent
    reference, it enforces the structure for "free."
    """

    def __init__(self):
        # since every node can have only one parent
        # this data structure transparently enforces
        # the forest data structure without checks
        # a dict {child : parent}
        self.parents = {}

        # store data for a particular edge keyed by tuple
        # {(u, v) : data }
        self.edge_data = collections.defaultdict(dict)
        # {u: data}
        self.node_data = collections.defaultdict(dict)

        # if multiple calls are made for the same path
        # but the connectivity hasn't changed return cached
        self._cache = {}

    def add_edge(self, u, v, **kwargs):
        """
        Add an edge to the forest cleanly.

        Parameters
        -----------
        u : any
          Hashable node key.
        v : any
          Hashable node key.
        kwargs : dict
           Stored as (u, v) edge data.

        Returns
        --------
        changed : bool
          Return if this operation changed anything.
       """
        self._hash = None

        # topology has changed so clear cache
        if (u, v) not in self.edge_data:
            self._cache = {}
        else:
            # check to see if matrix and geometry are identical
            edge = self.edge_data[(u, v)]
            if (util.allclose(kwargs.get('matrix', _identity),
                              edge.get('matrix', _identity),
                              1e-8)
                and (edge.get('geometry') ==
                     kwargs.get('geometry'))):
                return False

        # store a parent reference for traversal
        self.parents[v] = u
        # store kwargs for edge data keyed with tuple
        self.edge_data[(u, v)] = kwargs
        # set empty node data
        self.node_data[u].update({})
        if 'geometry' in kwargs:
            self.node_data[v].update(
                {'geometry': kwargs['geometry']})
        else:
            self.node_data[v].update({})

        return True

    def remove_node(self, u):
        """
        Remove a node from the forest.

        Parameters
        -----------
        u : any
          Hashable node key.

        Returns
        --------
        changed : bool
          Return if this operation changed anything.
        """
        # check if node is part of forest
        if u not in self.node_data:
            return False

        # topology will change so clear cache
        self._cache = {}
        self._hash = None

        # delete all children's references and parent reference
        children = [child for (child, parent) in self.parents.items() if parent == u]
        for c in children:
            del self.parents[c]
        if u in self.parents:
            del self.parents[u]

        # delete edge data
        edges = [(a, b) for (a, b) in self.edge_data if a == u or b == u]
        for e in edges:
            del self.edge_data[e]

        # delete node data
        del self.node_data[u]

        return True

    def shortest_path(self, u, v):
        """
        Find the shortest path between `u` and `v`, returning
        a path where the first element is always `u` and the
        last element is always `v`, disregarding edge direction.

        Parameters
        -----------
        u : any
          Hashable node key.
        v : any
          Hashable node key.

        Returns
        -----------
        path : (n,)
          Path between `u` and `v`
        """
        # see if we've already computed this path
        if u == v:
            #  the path between itself is an edge case
            return []
        elif (u, v) in self._cache:
            # return the same path for either direction
            return self._cache[(u, v)]
        elif (v, u) in self._cache:
            return self._cache[(v, u)][::-1]

        # local reference to parent dict for performance
        parents = self.parents
        # store both forward and backwards traversal
        forward = [u]
        backward = [v]

        # cap iteration to number of total nodes
        for _ in range(len(parents) + 1):
            # store the parent both forwards and backwards
            f = parents.get(forward[-1])
            b = parents.get(backward[-1])
            forward.append(f)
            backward.append(b)

            if f == v:
                self._cache[(u, v)] = forward
                return forward
            elif b == u:
                # return reversed path
                backward = backward[::-1]
                self._cache[(u, v)] = backward
                return backward
            elif (b in forward) or (f is None and b is None):
                # we have a either a common node between both
                # traversal directions or we have consumed the whole
                # tree in both directions so try to find the common node
                common = set(backward).intersection(
                    forward).difference({None})
                if len(common) == 0:
                    raise ValueError('No path from {}->{}!'.format(u, v))
                elif len(common) > 1:
                    # get the first occuring common element in "forward"
                    link = next(f for f in forward if f in common)
                    assert link in common
                else:
                    # take the only common element
                    link = next(iter(common))

                # combine the forward and backwards traversals
                a = forward[:forward.index(link) + 1]
                b = backward[:backward.index(link)]
                path = a + b[::-1]

                # verify we didn't screw up the order
                assert path[0] == u
                assert path[-1] == v

                self._cache[(u, v)] = path

                return path

        raise ValueError('Iteration limit exceeded!')

    @property
    def nodes(self):
        """
        Get a set of every node.

        Returns
        -----------
        nodes : set
          Every node currently stored.
        """
        return self.node_data.keys()

    @property
    def children(self):
        """
        Get the children of each node.

        Returns
        ----------
        children : dict
          Keyed {node : [child, child, ...]}
        """
        child = collections.defaultdict(list)
        # append children to parent references
        # skip self-references to avoid a node loop
        [child[v].append(u) for u, v in
         self.parents.items() if u != v]

        # return as a vanilla dict
        return dict(child)

    def successors(self, node):
        """
        Get all nodes that are successors to specified node,
        including the specified node.

        Parameters
        -------------
        node : any
          Hashable key for a node.

        Returns
        ------------
        successors : set
          Nodes that succeed specified node.
        """
        # get mapping of {parent : child}
        children = self.children
        # if node doesn't exist return early
        if node not in children:
            return set([node])

        # children we need to collect
        queue = [node]
        # start collecting values with children of source
        collected = set(queue)

        # cap maximum iterations
        for _ in range(len(self.node_data) + 1):
            if len(queue) == 0:
                # no more nodes to visit so we're done
                return collected
            # add the children of this node to be processed
            childs = children.get(queue.pop())
            if childs is not None:
                queue.extend(childs)
                collected.update(childs)
        return collected

    def __hash__(self):
        """
        Actually hash all of the data.

        Previously we were relying on "dirty" flags but
        that made the bookkeeping unreasonably critical.

        This was optimized a bit, and is evaluating on an
        older laptop on a scene with 77 nodes and 76 edges
        10,000 times in 0.7s which seems fast enough.
        """
        hashed = getattr(self, '_hash', None)
        if hashed is not None:
            return hashed

        hashed = hash_fast(
            (''.join(str(hash(k)) + v.get('geometry', '')
                     for k, v in self.edge_data.items()) +
             ''.join(str(k) + v.get('geometry', '')
                     for k, v in self.node_data.items())).encode('utf-8') +
            b''.join(v['matrix'].tobytes()
                     for v in self.edge_data.values()
                     if 'matrix' in v))
        self._hash = hashed
        return hashed


def kwargs_to_matrix(
        matrix=None,
        quaternion=None,
        translation=None,
        axis=None,
        angle=None,
        **kwargs):
    """
    Take multiple keyword arguments and parse them
    into a homogeneous transformation matrix.

    Returns
    ---------
    matrix : (4, 4) float
      Homogeneous transformation matrix.
    """
    if matrix is not None:
        # a matrix takes immediate precedence over other options
        return np.array(matrix, dtype=np.float64)
    elif quaternion is not None:
        matrix = transformations.quaternion_matrix(quaternion)
    elif axis is not None and angle is not None:
        matrix = transformations.rotation_matrix(angle, axis)
    else:
        matrix = np.eye(4)

    if translation is not None:
        # translation can be used in conjunction with any
        # of the methods specifying transforms
        matrix[:3, 3] += translation

    return matrix<|MERGE_RESOLUTION|>--- conflicted
+++ resolved
@@ -135,13 +135,8 @@
             # we have a 3+ node path
             # get the path from the forest always going from
             # parent -> child -> child
-<<<<<<< HEAD
             path = self.transforms.shortest_path(
                 frame_from, frame_to)
-
-=======
-            path = self.transforms.shortest_path(frame_from, frame_to)
->>>>>>> 314be0a3
             # the path should always start with `frame_from`
             assert path[0] == frame_from
             # and end with the `frame_to` node
